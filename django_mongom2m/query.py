--- conflicted
+++ resolved
@@ -22,10 +22,7 @@
     def __init__(self, rel, model, objects,
                  use_cached=True,
                  appear_as_relationship=(None, None, None, None, None),
-<<<<<<< HEAD
-=======
                  exists_in_db_only=False,
->>>>>>> 015dc5dc
                  **kwargs):
         self.db = router.db_for_read(rel.model if rel.model else rel.field.model)
         self.rel = rel
@@ -42,13 +39,8 @@
             # Reset any cached instances
             self.objects = [{'pk': obj['pk'], 'obj': None}
                             for obj in self.objects]
-<<<<<<< HEAD
-        #whether clear none exists objs for potential trouble
-        self.exists_in_db_only = kwargs.get('exists_in_db_only', False)
-=======
         #whether clear none exists objs for potential troubles
         self.exists_in_db_only = exists_in_db_only
->>>>>>> 015dc5dc
         if self.exists_in_db_only:
             #using only objects stored in db
             exists_ids = [obj['_id'] for obj in get_exists_ids(self.model, self.rel, self.objects)]
@@ -163,10 +155,7 @@
                       self.rel_model_instance,
                       self.rel_to_instance,
                       self.rel_model_name, self.rel_to_name),
-<<<<<<< HEAD
-=======
                   exists_in_db_only=self.exists_in_db_only,
->>>>>>> 015dc5dc
               )
         c.__dict__.update(kwargs)
         #no use for now
@@ -174,8 +163,6 @@
             c._setup_query()
         return c
 
-<<<<<<< HEAD
-=======
     def all(self, **kwargs):
         '''
         return cloned queryset with optional kwargs
@@ -183,7 +170,6 @@
         return self._clone(klass=MongoDBM2MValuesListQuerySet, setup=True,
                            **kwargs)
 
->>>>>>> 015dc5dc
     def values_list(self, *fields, **kwargs):
         '''
         Emulate QuerySet.values_list required by django.contrib.admin
