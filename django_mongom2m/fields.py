--- conflicted
+++ resolved
@@ -36,11 +36,7 @@
     description = 'ManyToMany field with references and optional embedded objects'
     generate_reverse_relation = False
     requires_unique_target = False
-<<<<<<< HEAD
-    
-=======
 
->>>>>>> 015dc5dc
     def __init__(self, to, related_name=None, embed=False, *args, **kwargs):
         # Call Field, not super, to skip Django's ManyToManyField extra stuff
         # we don't need
@@ -90,10 +86,6 @@
         other = self.rel.to
         self.do_related_class(other, model)
 
-<<<<<<< HEAD
-
-=======
->>>>>>> 015dc5dc
     def do_related_class(self, other, cls):
         self.related = RelatedObject(other, cls, self)
 
