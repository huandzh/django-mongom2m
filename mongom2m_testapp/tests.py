from django.test import TestCase
from django.db import models
from django.db.models.signals import m2m_changed
from django_mongom2m.fields import MongoDBManyToManyField
from django_mongodb_engine.contrib import MongoDBManager
from djangotoolbox.fields import ListField, EmbeddedModelField
from models import TestArticle, TestCategory, TestTag, TestAuthor, TestBook#, TestOldArticle, TestOldEmbeddedArticle
<<<<<<< HEAD
=======
from django.core.exceptions import ObjectDoesNotExist, MultipleObjectsReturned
>>>>>>> 015dc5dc
try:
    # ObjectId has been moved to bson.objectid in newer versions of PyMongo
    from bson.objectid import ObjectId
except ImportError:
    from pymongo.objectid import ObjectId
import sys

class MongoDBManyToManyFieldTest(TestCase):
    def test_m2m(self):
        """
        Test general M2M functionality.
        """
        # Create some sample data
        category1 = TestCategory(title='test cat 1')
        category1.save()
        category2 = TestCategory(title='test cat 2')
        category2.save()
        category3 = TestCategory(title='test cat 3')
        category3.save()
        category4 = TestCategory(title='test cat 4')
        category4.save()
        tag1 = TestTag(name='test tag 1')
        tag1.save()
        tag2 = TestTag(name='test tag 2')
        tag2.save()
        article = TestArticle(main_category=category1, title='test article 1', text='article text')
        article.save()
        article2 = TestArticle(main_category=category1, title='test article 2', text='article text 2')
        article2.save()
        article3 = TestArticle(main_category=category1, title='test article 3', text='article text 3')
        article3.save()
        # The categories are not embedded, they are stored as relations
        # The tags are embedded
        article.categories.add(category2)
        article.categories.add(category3)
        article.tags.add(tag1)
        article.save()
        article2.categories.add(category4)
        article2.tags.add(tag2)
        article2.save()
        article3.categories.add(category4)
        article3.save()
        #sys.stdin.readline()
        new_article = TestArticle.objects.get(id=article.id)
        # Verify that the ObjectIds pk's are converted to strings to be compatible with django-mongodb-engine
        self.assertIsInstance(new_article.categories.all()[0].id, basestring)
        self.assertIsInstance(new_article.tags.all()[0].id, basestring)
        # Verify that the categories and tags are loaded correctly
        self.assertEqual(new_article.categories.all().count(), 2)
        self.assertEqual(new_article.tags.all().count(), 1)
        self.assertEqual(new_article.main_category.title, 'test cat 1')
        self.assertEqual(new_article.categories.all()[0].title, 'test cat 2')
        self.assertEqual(new_article.categories.all()[1].title, 'test cat 3')
        self.assertEqual(new_article.categories.all().filter(title='test cat 3')[0],category3)
        self.assertEqual(new_article.categories.all().get(title='test cat 3'),category3)
        self.assertEqual(new_article.tags.all()[0].name, 'test tag 1')
        self.assertEqual(new_article.tags.all().filter(name='test tag 2').count(),0)
        self.assertEqual(new_article.tags.all().filter(name='test tag 1').count(),1)
        self.assertEqual(new_article.tags.all().get(name='test tag 1'),tag1)
        self.assertEqual(new_article.tags.filter(name='test tag 2').count(),0)
        self.assertEqual(new_article.tags.filter(name='test tag 1').count(),1)
        self.assertEqual(new_article.tags.get(name='test tag 1'),tag1)
        with self.assertRaises(ObjectDoesNotExist):
            new_article.tags.get(name='test tag 2')
        with self.assertRaises(MultipleObjectsReturned):
            new_article.categories.get(title__contains='cat')
        # Verify that the reverse relationship finds the article(s)
        self.assertEqual(tag1.articles.all().count(), 1)
        self.assertEqual(tag1.articles.all()[0].title, 'test article 1')
        self.assertEqual(category2.testarticle_set.all().count(), 1)
        self.assertEqual(category2.testarticle_set.all()[0].title, 'test article 1')
        self.assertEqual(category3.testarticle_set.all().count(), 1)
        self.assertEqual(category3.testarticle_set.all()[0].title, 'test article 1')
        self.assertEqual(tag2.articles.all().count(), 1)
        self.assertEqual(tag2.articles.all()[0].title, 'test article 2')
        self.assertEqual(category4.testarticle_set.all().count(), 2)
        self.assertEqual(category4.testarticle_set.all()[0].title, 'test article 2')
        self.assertEqual(category4.testarticle_set.all()[1].title, 'test article 3')
        #tests on delete
        #del tag2
        new_tag2 = TestTag.objects.get(pk=tag2.pk)
        new_tag2.delete()

        new_article2 = TestArticle.objects.get(pk=article2.pk)
        # Verify that deleted tag still in all cached
        self.assertIn(tag2, new_article2.tags.all())
        # Verify that deleted tag not in all without cached
        self.assertNotIn(tag2, new_article2.tags.all(use_cached=False))
        # Verify that deleted tag not in .objs
        self.assertNotIn(tag2, new_article2.tags.objs())
        new_article2.save()
        #Verify that all() and objs() dont change model in db
        new_article2 = TestArticle.objects.get(pk=article2.pk)
        # Verify that deleted tag still in all cached
        self.assertIn(tag2, new_article2.tags.all())
        # Verify that deleted tag not in all without cached
        self.assertNotIn(tag2, new_article2.tags.all(use_cached=False))
        # Verify that deleted tag not in .objs
        self.assertNotIn(tag2, new_article2.tags.objs())

        new_article2 = TestArticle.objects.get(pk=article2.pk)
        new_article2.tags.reload_from_db()
        new_article2.save()
        new_article2 = TestArticle.objects.get(pk=article2.pk)
        # Verify that deleted tag not in all cached
        self.assertNotIn(tag2, new_article2.tags.all())
        # Verify that deleted tag not in all without cached
        self.assertNotIn(tag2, new_article2.tags.all(use_cached=False))
        # Verify that deleted tag not in .objs
        self.assertNotIn(tag2, new_article2.tags.objs())

        #test change
        #add back tag2
        tag2.save()
        new_article2 = TestArticle.objects.get(pk=article2.pk)
        new_article2.tags.add(tag2)
        new_article2.save()
        #change tag2
        new_tag2 = TestTag.objects.get(pk=tag2.pk)
        new_tag2.name = 'new tag 2'
        new_tag2.save()
        new_tag2 = TestTag.objects.get(pk=tag2.pk)
        new_article2 = TestArticle.objects.get(pk=article2.pk)
        # Verify that old name still in all cached
        self.assertEqual(tag2.name, new_article2.tags.all()[0].name)
        # Verify that old name not in all without cached
        self.assertNotEqual(tag2.name, new_article2.tags.all(use_cached=False)[0].name)
        # Verify that new name in all without cached
        self.assertEqual(new_tag2.name, new_article2.tags.all(use_cached=False)[0].name)
        # Verify that new_name in .objs
        self.assertEqual(new_tag2.name, new_article2.tags.objs()[0].name)
        new_article2.save()

        new_article2 = TestArticle.objects.get(pk=article2.pk)
        new_article2.tags.reload_from_db()
        new_article2.save()
        new_article2 = TestArticle.objects.get(pk=article2.pk)
        # Verify that old name not in all cached
        self.assertNotEqual(tag2.name, new_article2.tags.all()[0].name)
        # Verify that new name in all  cached
        self.assertEqual(new_tag2.name, new_article2.tags.all()[0].name)
        # Verify that new name in all without cached
        self.assertEqual(new_tag2.name, new_article2.tags.all(use_cached=False)[0].name)
        # Verify that new_name in .objs
        self.assertEqual(new_tag2.name, new_article2.tags.objs()[0].name)

        #delete tag2
        new_tag2 = TestTag.objects.get(pk=tag2.pk)
        tag2 = TestTag.objects.get(pk=tag2.pk)
        tag2.delete()
        new_article2 = TestArticle.objects.get(pk=article2.pk)
        # Verify tag2 still in cache
        self.assertIn(new_tag2, new_article2.tags.all())
        #remove nonexists
        new_article2.tags.remove_nonexists()
        new_article2.save()
        # Verify tag2 removed from cache
        self.assertNotIn(new_tag2, new_article2.tags.all())
<<<<<<< HEAD

=======
        #import ipdb; ipdb.set_trace()
>>>>>>> 015dc5dc


    def test_migrations(self):
        """
        Test migrating from an existing ListField(ForeignKey) field
        Note: migrating is not directly supported with option embed=True
        Workaround: ListField(ForeignKey) -> MongoDBManyToManyField(model)
        -> MongoDBManyToManyField(model, embed=True)
        """
        # Create test categories
        category1 = TestCategory(title='test cat 1')
        category1.save()
        category2 = TestCategory(title='test cat 2')
        category2.save()
        # Create test tags
        tag1 = TestTag(name='test tag 1')
        tag1.save()
        tag2 = TestTag(name='test tag 2')
        tag2.save()

        # Create the old data - this model uses ListField(ForeignKey) fields
        class TestOldArticle(models.Model):
            class Meta:
                # Used for testing migrations using same MongoDB collection
                db_table = TestArticle._meta.db_table

            objects = MongoDBManager()
            main_category = models.ForeignKey(TestCategory, related_name='main_oldarticles')
            categories = ListField(models.ForeignKey(TestCategory))
            tags = ListField(models.ForeignKey(TestTag))
            title = models.CharField(max_length=254)
            text = models.TextField()

            def __unicode__(self):
                return self.title

        old_article = TestOldArticle(title='old article 1', text='old article text 1', main_category=category1, categories=[category1.id, category2.id], tags=[tag1.id, tag2.id])
        old_article.save()

        class TestTransferArticle(models.Model):
            '''
            with tags not embedded
            '''
            class Meta:
                db_table = TestArticle._meta.db_table
            objects = MongoDBManager()
            main_category = models.ForeignKey(TestCategory, related_name='main_articles')
            categories = MongoDBManyToManyField(TestCategory)
            #without embed option
            tags = MongoDBManyToManyField(TestTag, related_name='articles')
            title = models.CharField(max_length=254)
            text = models.TextField()

            def __unicode__(self):
                return self.title

        # Now use the transfer model to access the old data.
        new_article = TestTransferArticle.objects.get(title='old article 1')

        # Make sure the fields were loaded correctly
        self.assertEqual(set(cat.title for cat in new_article.categories.all()), set(('test cat 1', 'test cat 2')))
        self.assertEqual(set(cat.id for cat in new_article.categories.all()), set((category1.id, category2.id)))
        self.assertEqual(set(tag.name for tag in new_article.tags.all()), set(('test tag 1', 'test tag 2')))
        self.assertEqual(set(tag.id for tag in new_article.tags.all()), set((tag1.id, tag2.id)))

        # Re-save and reload the data to migrate it in MongoDB
        new_article.save()
        migrated_article = TestTransferArticle.objects.get(title='old article 1')

        # Make sure the fields are still loaded correctly
        self.assertEqual(set(cat.title for cat in migrated_article.categories.all()), set(('test cat 1', 'test cat 2')))
        self.assertEqual(set(cat.id for cat in migrated_article.categories.all()), set((category1.id, category2.id)))
        self.assertEqual(set(tag.name for tag in migrated_article.tags.all()), set(('test tag 1', 'test tag 2')))
        self.assertEqual(set(tag.id for tag in migrated_article.tags.all()), set((tag1.id, tag2.id)))

        # Now use the new model to access the old data.
        new_article_final = TestArticle.objects.get(title='old article 1')

        # Make sure the fields were loaded correctly
        self.assertEqual(set(cat.title for cat in new_article_final.categories.all()), set(('test cat 1', 'test cat 2')))
        self.assertEqual(set(cat.id for cat in new_article_final.categories.all()), set((category1.id, category2.id)))
        self.assertEqual(set(tag.name for tag in new_article_final.tags.all()), set(('test tag 1', 'test tag 2')))
        self.assertEqual(set(tag.id for tag in new_article_final.tags.all()), set((tag1.id, tag2.id)))

        # Re-save and reload the data to migrate it in MongoDB
        new_article_final.save()
        migrated_article_final= TestArticle.objects.get(title='old article 1')

        # Make sure the fields are still loaded correctly
        self.assertEqual(set(cat.title for cat in migrated_article_final.categories.all()), set(('test cat 1', 'test cat 2')))
        self.assertEqual(set(cat.id for cat in migrated_article_final.categories.all()), set((category1.id, category2.id)))
        self.assertEqual(set(tag.name for tag in migrated_article_final.tags.all()), set(('test tag 1', 'test tag 2')))
        self.assertEqual(set(tag.id for tag in migrated_article_final.tags.all()), set((tag1.id, tag2.id)))

    def test_embedded_migrations(self):
        """
        Test migrating from an existing ListField(EmbeddedModelField)
        """
        # Create test categories
        category1 = TestCategory(title='test cat 1')
        category1.save()
        category2 = TestCategory(title='test cat 2')
        category2.save()
        # Create test tags
        tag1 = TestTag(name='test tag 1')
        tag1.save()
        tag2 = TestTag(name='test tag 2')
        tag2.save()

        # Create the old data - this model uses ListField(EmbeddedModelField) fields
        class TestOldEmbeddedArticle(models.Model):
            class Meta:
                # Used for testing migrations using same MongoDB collection
                db_table = TestArticle._meta.db_table

            objects = MongoDBManager()
            main_category = models.ForeignKey(TestCategory, related_name='main_oldembeddedarticles')
            categories = ListField(EmbeddedModelField(TestCategory))
            tags = ListField(EmbeddedModelField(TestTag))
            title = models.CharField(max_length=254)
            text = models.TextField()

            def __unicode__(self):
                return self.title

        old_article = TestOldEmbeddedArticle(title='old embedded article 1', text='old embedded article text 1', main_category=category1, categories=[category1, category2], tags=[tag1, tag2])
        old_article.save()

        # Now use the new model to access the old data.
        new_article = TestArticle.objects.get(title='old embedded article 1')

        # Make sure the fields were loaded correctly
        self.assertEqual(set(cat.title for cat in new_article.categories.all()), set(('test cat 1', 'test cat 2')))
        self.assertEqual(set(cat.id for cat in new_article.categories.all()), set((category1.id, category2.id)))
        self.assertEqual(set(tag.name for tag in new_article.tags.all()), set(('test tag 1', 'test tag 2')))
        self.assertEqual(set(tag.id for tag in new_article.tags.all()), set((tag1.id, tag2.id)))

        # Re-save and reload the data to migrate it in MongoDB
        new_article.save()
        migrated_article = TestArticle.objects.get(title='old embedded article 1')

        # Make sure the fields are still loaded correctly
        self.assertEqual(set(cat.title for cat in migrated_article.categories.all()), set(('test cat 1', 'test cat 2')))
        self.assertEqual(set(cat.id for cat in migrated_article.categories.all()), set((category1.id, category2.id)))
        self.assertEqual(set(tag.name for tag in migrated_article.tags.all()), set(('test tag 1', 'test tag 2')))
        self.assertEqual(set(tag.id for tag in migrated_article.tags.all()), set((tag1.id, tag2.id)))

    def test_signals(self):
        """
        Test signals emitted by various M2M operations.
        """
        # Create some sample data
        category1 = TestCategory(title='test cat 1')
        category1.save()
        category2 = TestCategory(title='test cat 2')
        category2.save()
        tag1 = TestTag(name='test tag 1')
        tag1.save()
        tag2 = TestTag(name='test tag 2')
        tag2.save()
        article = TestArticle(title='test article 1', text='test article 1 text', main_category=category1)

        # Test pre_add / post_add
        self.on_add_called = 0
        def on_add(sender, instance, action, reverse, model, pk_set, *args, **kwargs):
            self.on_add_called += 1
            self.assertEqual(sender, TestArticle.categories.through) # sender is always the autocreated through model
            self.assertEqual(instance, article)
            self.assertEqual(model, TestCategory) # model is always the to-side of the relation
            self.assertIn(action, ('pre_add', 'post_add'))
            self.assertEqual(reverse, False)
            self.assertEqual(set(pk_set), set([category1.id]))
            # before add, the current categories should be empty
            if action == 'pre_add':
                self.assertEqual(article.categories.count(), 0)
            # after add, the current categories should be 1
            else:
                self.assertEqual(article.categories.count(), 1)
        m2m_changed.connect(on_add)
        article.categories.add(category1)
        self.assertEqual(self.on_add_called, 2)
        m2m_changed.disconnect(on_add)

        # Test pre_remove / post_remove
        self.on_remove_called = 0
        def on_remove(sender, instance, action, reverse, model, pk_set, *args, **kwargs):
            self.on_remove_called += 1
            self.assertEqual(sender, TestArticle.categories.through) # sender is always the autocreated through model
            self.assertEqual(instance, article)
            self.assertEqual(model, TestCategory) # model is always the to-side of the relation
            self.assertIn(action, ('pre_remove', 'post_remove'))
            self.assertEqual(reverse, False)
            self.assertEqual(set(pk_set), set([category1.id]))
            # before remove, the current categories should be 1
            if action == 'pre_remove':
                self.assertEqual(article.categories.count(), 1)
            # after remove, the current categories should be empty
            else:
                self.assertEqual(article.categories.count(), 0)
        m2m_changed.connect(on_remove)
        article.categories.remove(category1)
        self.assertEqual(self.on_remove_called, 2)
        m2m_changed.disconnect(on_remove)

        # Test pre_clear / post_clear
        article.categories.add(category1)
        self.on_clear_called = 0
        def on_clear(sender, instance, action, reverse, model, pk_set, *args, **kwargs):
            self.on_clear_called += 1
            self.assertEqual(sender, TestArticle.categories.through) # sender is always the autocreated through model
            self.assertEqual(instance, article)
            self.assertEqual(model, TestCategory) # model is always the to-side of the relation
            self.assertIn(action, ('pre_clear', 'post_clear'))
            self.assertEqual(reverse, False)
            self.assertEqual(set(pk_set), set([category1.id]))
            # before remove, the current categories should be 1
            if action == 'pre_clear':
                self.assertEqual(article.categories.count(), 1)
            # after remove, the current categories should be empty
            else:
                self.assertEqual(article.categories.count(), 0)
        m2m_changed.connect(on_clear)
        article.categories.clear()
        self.assertEqual(self.on_clear_called, 2)
        m2m_changed.disconnect(on_clear)<|MERGE_RESOLUTION|>--- conflicted
+++ resolved
@@ -5,10 +5,8 @@
 from django_mongodb_engine.contrib import MongoDBManager
 from djangotoolbox.fields import ListField, EmbeddedModelField
 from models import TestArticle, TestCategory, TestTag, TestAuthor, TestBook#, TestOldArticle, TestOldEmbeddedArticle
-<<<<<<< HEAD
-=======
 from django.core.exceptions import ObjectDoesNotExist, MultipleObjectsReturned
->>>>>>> 015dc5dc
+
 try:
     # ObjectId has been moved to bson.objectid in newer versions of PyMongo
     from bson.objectid import ObjectId
@@ -167,12 +165,6 @@
         new_article2.save()
         # Verify tag2 removed from cache
         self.assertNotIn(new_tag2, new_article2.tags.all())
-<<<<<<< HEAD
-
-=======
-        #import ipdb; ipdb.set_trace()
->>>>>>> 015dc5dc
-
 
     def test_migrations(self):
         """
